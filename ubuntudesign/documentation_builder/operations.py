--- conflicted
+++ resolved
@@ -166,11 +166,7 @@
             """
             
             print("Error parsing file: {}".format(filepath))
-<<<<<<< HEAD
             raise
-=======
-            raise     
->>>>>>> da5d4d61
 
     # Now add on any multimarkdown-format metadata
     if hasattr(parser, 'Meta'):
